--- conflicted
+++ resolved
@@ -830,8 +830,6 @@
 #[test]
 fn shorthand_env_4() -> TestResult {
     fail_test(r#"FOO=BAZ FOO= $nu.env.FOO"#, "cannot find column")
-<<<<<<< HEAD
-=======
 }
 
 #[test]
@@ -840,5 +838,4 @@
         r#"[[name, size]; [a, 1.1]] | into int size | get size.0"#,
         "1",
     )
->>>>>>> 345b51b2
 }