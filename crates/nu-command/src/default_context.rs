--- conflicted
+++ resolved
@@ -64,12 +64,9 @@
             Math,
             MathAbs,
             MathAvg,
-<<<<<<< HEAD
             MathEval,
-=======
             MathCeil,
             MathFloor,
->>>>>>> d23929fc
             MathMax,
             MathMedian,
             MathMin,
