--- conflicted
+++ resolved
@@ -47,12 +47,9 @@
             From,
             FromCsv,
             FromJson,
-<<<<<<< HEAD
             FromYaml,
             FromYml,
-=======
             FromTsv,
->>>>>>> bb1740d7
             Get,
             Griddle,
             Help,
